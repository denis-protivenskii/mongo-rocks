--- conflicted
+++ resolved
@@ -62,11 +62,8 @@
         // so there is a chance the snapshot ID will be reused.
         AtomicUInt64 nextSnapshotId{1};
 
-<<<<<<< HEAD
         logger::LogSeverity kSlowTransactionSeverity = logger::LogSeverity::Debug(1);
 
-=======
->>>>>>> bafa9de4
         class PrefixStrippingIterator : public RocksIterator {
         public:
             // baseIterator is consumed
