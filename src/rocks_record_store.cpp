--- conflicted
+++ resolved
@@ -1073,13 +1073,8 @@
           _readUntilForOplog(RocksRecoveryUnit::getRocksRecoveryUnit(txn)->getOplogReadTill()) {
         _currentSequenceNumber =
           RocksRecoveryUnit::getRocksRecoveryUnit(txn)->snapshot()->GetSequenceNumber();
-<<<<<<< HEAD
-          
-        if (forward && !startIterator.isNull()) {
-=======
-
-        if (!startIterator.isNull() && !_readUntilForOplog.isNull()) {
->>>>>>> 4395c589
+
+        if (!startIterator.isNull()) {
             // This is a hack to speed up first/last record retrieval from the oplog
             _needFirstSeek = false;
             _lastLoc = startIterator;
