--- conflicted
+++ resolved
@@ -451,7 +451,7 @@
         }
 
         // ensure only one thread at a time can do deletes, otherwise they'll conflict.
-       stdx::unique_lock<stdx::timed_mutex> lock(_cappedDeleterMutex, stdx::defer_lock);
+        stdx::unique_lock<stdx::timed_mutex> lock(_cappedDeleterMutex, stdx::defer_lock);
 
         if (_cappedMaxDocs != -1) {
             lock.lock(); // Max docs has to be exact, so have to check every time.
@@ -631,20 +631,12 @@
                 _oplogSinceLastCompaction.reset();
                 // schedule compaction for oplog
                 std::string oldestAliveKey(_makePrefixedKey(_prefix, _cappedOldestKeyHint));
-<<<<<<< HEAD
                 _compactionScheduler->compactOplog(_prefix, oldestAliveKey);
-=======
-                _compactionScheduler->compactRange(_prefix, oldestAliveKey);
->>>>>>> 212ba0e2
 
                 // schedule compaction for oplog tracker
                 std::string oplogKeyTrackerPrefix(rocksGetNextPrefix(_prefix));
                 oldestAliveKey = _makePrefixedKey(oplogKeyTrackerPrefix, _cappedOldestKeyHint);
-<<<<<<< HEAD
                 _compactionScheduler->compactOplog(oplogKeyTrackerPrefix, oldestAliveKey);
-=======
-                _compactionScheduler->compactRange(oplogKeyTrackerPrefix, oldestAliveKey);
->>>>>>> 212ba0e2
 
                 _oplogKeyTracker->resetDeletedSinceCompaction();
             }
