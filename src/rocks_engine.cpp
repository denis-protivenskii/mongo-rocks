/**
 *    Copyright (C) 2014 MongoDB Inc.
 *
 *    This program is free software: you can redistribute it and/or  modify
 *    it under the terms of the GNU Affero General Public License, version 3,
 *    as published by the Free Software Foundation.
 *
 *
 *    This program is distributed in the hope that it will be useful,
 *    but WITHOUT ANY WARRANTY; without even the implied warranty of
 *    MERCHANTABILITY or FITNESS FOR A PARTICULAR PURPOSE.  See the
 *    GNU Affero General Public License for more details.
 *
 *    You should have received a copy of the GNU Affero General Public License
 *    along with this program.  If not, see <http://www.gnu.org/licenses/>.
 *
 *    As a special exception, the copyright holders give permission to link the
 *    code of portions of this program with the OpenSSL library under certain
 *    conditions as described in each individual source file and distribute
 *    linked combinations including the program with the OpenSSL library. You
 *    must comply with the GNU Affero General Public License in all respects for
 *    all of the code used other than as permitted herein. If you modify file(s)
 *    with this exception, you may extend this exception to your version of the
 *    file(s), but you are not obligated to do so. If you do not wish to do so,
 *    delete this exception statement from your version. If you delete this
 *    exception statement from all source files in the program, then also delete
 *    it in the license file.
 */

#define MONGO_LOG_DEFAULT_COMPONENT ::mongo::logger::LogComponent::kStorage

#include "mongo/platform/basic.h"

#include "rocks_engine.h"

#include <algorithm>
#include <mutex>

#include <boost/filesystem/operations.hpp>

#include <rocksdb/version.h>
#include <rocksdb/cache.h>
#include <rocksdb/compaction_filter.h>
#include <rocksdb/comparator.h>
#include <rocksdb/db.h>
#include <rocksdb/experimental.h>
#include <rocksdb/slice.h>
#include <rocksdb/options.h>
#include <rocksdb/rate_limiter.h>
#include <rocksdb/table.h>
#include <rocksdb/convenience.h>
#include <rocksdb/filter_policy.h>
#include <rocksdb/utilities/write_batch_with_index.h>
#include <rocksdb/utilities/checkpoint.h>

#include "mongo/db/client.h"
#include "mongo/db/catalog/collection_options.h"
#include "mongo/db/concurrency/locker.h"
#include "mongo/db/index/index_descriptor.h"
#include "mongo/db/namespace_string.h"
#include "mongo/db/operation_context.h"
#include "mongo/db/server_parameters.h"
#include "mongo/db/storage/journal_listener.h"
#include "mongo/platform/endian.h"
#include "mongo/stdx/memory.h"
#include "mongo/util/background.h"
#include "mongo/util/log.h"
#include "mongo/util/processinfo.h"

#include "rocks_counter_manager.h"
#include "rocks_global_options.h"
#include "rocks_record_store.h"
#include "rocks_recovery_unit.h"
#include "rocks_index.h"
#include "rocks_util.h"

#define ROCKS_TRACE log()

namespace mongo {

    class RocksEngine::RocksJournalFlusher : public BackgroundJob {
    public:
        explicit RocksJournalFlusher(RocksDurabilityManager* durabilityManager)
            : BackgroundJob(false /* deleteSelf */), _durabilityManager(durabilityManager) {}

        virtual std::string name() const { return "RocksJournalFlusher"; }

        virtual void run() {
            Client::initThread(name().c_str());

            LOG(1) << "starting " << name() << " thread";

            while (!_shuttingDown.load()) {
                try {
                    _durabilityManager->waitUntilDurable(false);
                } catch (const UserException& e) {
                    invariant(e.getCode() == ErrorCodes::ShutdownInProgress);
                }

                int ms = storageGlobalParams.journalCommitIntervalMs;
                if (!ms) {
                    ms = 100;
                }

                sleepmillis(ms);
            }
            LOG(1) << "stopping " << name() << " thread";
        }

        void shutdown() {
            _shuttingDown.store(true);
            wait();
        }

    private:
        RocksDurabilityManager* _durabilityManager;  // not owned
        std::atomic<bool> _shuttingDown{false};      // NOLINT
    };

    namespace {
        // we encode prefixes in big endian because we want to quickly jump to the max prefix
        // (iter->SeekToLast())
        bool extractPrefix(const rocksdb::Slice& slice, uint32_t* prefix) {
            if (slice.size() < sizeof(uint32_t)) {
                return false;
            }
            *prefix = endian::bigToNative(*reinterpret_cast<const uint32_t*>(slice.data()));
            return true;
        }

        std::string encodePrefix(uint32_t prefix) {
            uint32_t bigEndianPrefix = endian::nativeToBig(prefix);
            return std::string(reinterpret_cast<const char*>(&bigEndianPrefix), sizeof(uint32_t));
        }

        class PrefixDeletingCompactionFilter : public rocksdb::CompactionFilter {
        public:
            explicit PrefixDeletingCompactionFilter(std::unordered_set<uint32_t> droppedPrefixes)
                : _droppedPrefixes(std::move(droppedPrefixes)),
                  _prefixCache(0),
                  _droppedCache(false) {}

            // filter is not called from multiple threads simultaneously
            virtual bool Filter(int level, const rocksdb::Slice& key,
                                const rocksdb::Slice& existing_value, std::string* new_value,
                                bool* value_changed) const {
                uint32_t prefix = 0;
                if (!extractPrefix(key, &prefix)) {
                    // this means there is a key in the database that's shorter than 4 bytes. this
                    // should never happen and this is a corruption. however, it's not compaction
                    // filter's job to report corruption, so we just silently continue
                    return false;
                }
                if (prefix == _prefixCache) {
                    return _droppedCache;
                }
                _prefixCache = prefix;
                _droppedCache = _droppedPrefixes.find(prefix) != _droppedPrefixes.end();
                return _droppedCache;
            }

            // IgnoreSnapshots is available since RocksDB 4.3
#if defined(ROCKSDB_MAJOR) && (ROCKSDB_MAJOR > 4 || (ROCKSDB_MAJOR == 4 && ROCKSDB_MINOR >= 3))
            virtual bool IgnoreSnapshots() const { return true; }
#endif

            virtual const char* Name() const { return "PrefixDeletingCompactionFilter"; }

        private:
            std::unordered_set<uint32_t> _droppedPrefixes;
            mutable uint32_t _prefixCache;
            mutable bool _droppedCache;
        };

        class PrefixDeletingCompactionFilterFactory : public rocksdb::CompactionFilterFactory {
        public:
            explicit
            PrefixDeletingCompactionFilterFactory(const RocksEngine* engine) : _engine(engine) {}

            virtual std::unique_ptr<rocksdb::CompactionFilter> CreateCompactionFilter(
                const rocksdb::CompactionFilter::Context& context) override {
                auto droppedPrefixes = _engine->getDroppedPrefixes();
                if (droppedPrefixes.size() == 0) {
                    // no compaction filter needed
                    return std::unique_ptr<rocksdb::CompactionFilter>(nullptr);
                } else {
                    return std::unique_ptr<rocksdb::CompactionFilter>(
                        new PrefixDeletingCompactionFilter(std::move(droppedPrefixes)));
                }
            }

            virtual const char* Name() const override {
                return "PrefixDeletingCompactionFilterFactory";
            }

        private:
            const RocksEngine* _engine;
        };

        // ServerParameter to limit concurrency, to prevent thousands of threads running
        // concurrent searches and thus blocking the entire DB.
        class RocksTicketServerParameter : public ServerParameter {
            MONGO_DISALLOW_COPYING(RocksTicketServerParameter);

        public:
            RocksTicketServerParameter(TicketHolder* holder, const std::string& name)
                : ServerParameter(ServerParameterSet::getGlobal(), name, true, true), _holder(holder) {};
            virtual void append(OperationContext* txn, BSONObjBuilder& b, const std::string& name) {
                b.append(name, _holder->outof());
            }
            virtual Status set(const BSONElement& newValueElement) {
                if (!newValueElement.isNumber())
                    return Status(ErrorCodes::BadValue, str::stream() << name() << " has to be a number");
                return _set(newValueElement.numberInt());
            }
            virtual Status setFromString(const std::string& str) {
                int num = 0;
                Status status = parseNumberFromString(str, &num);
                if (!status.isOK())
                    return status;
                return _set(num);
            }

        private:
            Status _set(int newNum) {
                if (newNum <= 0) {
                    return Status(ErrorCodes::BadValue, str::stream() << name() << " has to be > 0");
                }

                return _holder->resize(newNum);
            }

            TicketHolder* _holder;
        };

        TicketHolder openWriteTransaction(128);
        RocksTicketServerParameter openWriteTransactionParam(&openWriteTransaction,
                                                        "rocksdbConcurrentWriteTransactions");

        TicketHolder openReadTransaction(128);
        RocksTicketServerParameter openReadTransactionParam(&openReadTransaction,
                                                       "rocksdbConcurrentReadTransactions");

    }  // anonymous namespace

    // first four bytes are the default prefix 0
    const std::string RocksEngine::kMetadataPrefix("\0\0\0\0metadata-", 12);
    const std::string RocksEngine::kDroppedPrefix("\0\0\0\0droppedprefix-", 18);

    RocksEngine::RocksEngine(const std::string& path, bool durable, int formatVersion,
                             bool readOnly)
        : _path(path), _durable(durable), _formatVersion(formatVersion), _maxPrefix(0) {
        {  // create block cache
            uint64_t cacheSizeGB = rocksGlobalOptions.cacheSizeGB;
            if (cacheSizeGB == 0) {
                ProcessInfo pi;
                unsigned long long memSizeMB = pi.getMemSizeMB();
                if (memSizeMB > 0) {
                    // reserve 1GB for system and binaries, and use 30% of the rest
                    double cacheMB = (memSizeMB - 1024) * 0.3;
                    cacheSizeGB = static_cast<uint64_t>(cacheMB / 1024);
                }
                if (cacheSizeGB < 1) {
                    cacheSizeGB = 1;
                }
            }
            _block_cache = rocksdb::NewLRUCache(cacheSizeGB * 1024 * 1024 * 1024LL, 6);
        }
        _maxWriteMBPerSec = rocksGlobalOptions.maxWriteMBPerSec;
        _rateLimiter.reset(
            rocksdb::NewGenericRateLimiter(static_cast<int64_t>(_maxWriteMBPerSec) * 1024 * 1024));
        if (rocksGlobalOptions.counters) {
            _statistics = rocksdb::CreateDBStatistics();
        }

        // open DB
        rocksdb::DB* db;
        rocksdb::Status s;
        if (readOnly) {
            s = rocksdb::DB::OpenForReadOnly(_options(), path, &db);
        } else {
            s = rocksdb::DB::Open(_options(), path, &db);
        }
        invariantRocksOK(s);
        _db.reset(db);

        _counterManager.reset(
            new RocksCounterManager(_db.get(), rocksGlobalOptions.crashSafeCounters));
        _compactionScheduler.reset(new RocksCompactionScheduler(_db.get()));

        // open iterator
        std::unique_ptr<rocksdb::Iterator> iter(_db->NewIterator(rocksdb::ReadOptions()));

        // find maxPrefix
        iter->SeekToLast();
        if (iter->Valid()) {
            // otherwise the DB is empty, so we just keep it at 0
            bool ok = extractPrefix(iter->key(), &_maxPrefix);
            // this is DB corruption here
            invariant(ok);
        }

        // load ident to prefix map. also update _maxPrefix if there's any prefix bigger than
        // current _maxPrefix
        {
            stdx::lock_guard<stdx::mutex> lk(_identMapMutex);
            for (iter->Seek(kMetadataPrefix);
                 iter->Valid() && iter->key().starts_with(kMetadataPrefix); iter->Next()) {
                invariantRocksOK(iter->status());
                rocksdb::Slice ident(iter->key());
                ident.remove_prefix(kMetadataPrefix.size());
                // this could throw DBException, which then means DB corruption. We just let it fly
                // to the caller
                BSONObj identConfig(iter->value().data());
                BSONElement element = identConfig.getField("prefix");

                if (element.eoo() || !element.isNumber()) {
                    log() << "Mongo metadata in RocksDB database is corrupted.";
                    invariant(false);
                }
                uint32_t identPrefix = static_cast<uint32_t>(element.numberInt());

                _identMap[StringData(ident.data(), ident.size())] =
                    identConfig.getOwned();

                _maxPrefix = std::max(_maxPrefix, identPrefix);
            }
        }

        // just to be extra sure. we need this if last collection is oplog -- in that case we
        // reserve prefix+1 for oplog key tracker
        ++_maxPrefix;

        // load dropped prefixes
        {
            rocksdb::WriteBatch wb;
            // we will use this iter to check if prefixes are still alive
            std::unique_ptr<rocksdb::Iterator> prefixIter(_db->NewIterator(rocksdb::ReadOptions()));
            for (iter->Seek(kDroppedPrefix);
                 iter->Valid() && iter->key().starts_with(kDroppedPrefix); iter->Next()) {
                invariantRocksOK(iter->status());
                rocksdb::Slice prefix(iter->key());
                prefix.remove_prefix(kDroppedPrefix.size());
                prefixIter->Seek(prefix);
                invariantRocksOK(iter->status());
                if (prefixIter->Valid() && prefixIter->key().starts_with(prefix)) {
                    // prefix is still alive, let's instruct the compaction filter to clear it up
                    uint32_t int_prefix;
                    bool ok = extractPrefix(prefix, &int_prefix);
                    invariant(ok);
                    {
                        stdx::lock_guard<stdx::mutex> lk(_droppedPrefixesMutex);
                        _droppedPrefixes.insert(int_prefix);
                    }
                } else {
                    // prefix is no longer alive. let's remove the prefix from our dropped prefixes
                    // list
                    wb.Delete(iter->key());
                }
            }
            if (wb.Count() > 0) {
                auto s = _db->Write(rocksdb::WriteOptions(), &wb);
                invariantRocksOK(s);
            }
        }

        _durabilityManager.reset(new RocksDurabilityManager(_db.get(), _durable));

        if (_durable) {
            _journalFlusher = stdx::make_unique<RocksJournalFlusher>(_durabilityManager.get());
            _journalFlusher->go();
        }

        Locker::setGlobalThrottling(&openReadTransaction, &openWriteTransaction);
    }

    RocksEngine::~RocksEngine() { cleanShutdown(); }

    void RocksEngine::appendGlobalStats(BSONObjBuilder& b) {
        BSONObjBuilder bb(b.subobjStart("concurrentTransactions"));
        {
            BSONObjBuilder bbb(bb.subobjStart("write"));
            bbb.append("out", openWriteTransaction.used());
            bbb.append("available", openWriteTransaction.available());
            bbb.append("totalTickets", openWriteTransaction.outof());
            bbb.done();
        }
        {
            BSONObjBuilder bbb(bb.subobjStart("read"));
            bbb.append("out", openReadTransaction.used());
            bbb.append("available", openReadTransaction.available());
            bbb.append("totalTickets", openReadTransaction.outof());
            bbb.done();
        }
        bb.done();
    }

    RecoveryUnit* RocksEngine::newRecoveryUnit() {
        return new RocksRecoveryUnit(&_transactionEngine, &_snapshotManager, _db.get(),
                                     _counterManager.get(), _compactionScheduler.get(),
                                     _durabilityManager.get(), _durable);
    }

    Status RocksEngine::createRecordStore(OperationContext* opCtx, StringData ns, StringData ident,
                                          const CollectionOptions& options) {
        BSONObjBuilder configBuilder;
        auto s = _createIdent(ident, &configBuilder);
        if (s.isOK() && NamespaceString::oplog(ns)) {
            _oplogIdent = ident.toString();
            // oplog needs two prefixes, so we also reserve the next one
            uint64_t oplogTrackerPrefix = 0;
            {
                stdx::lock_guard<stdx::mutex> lk(_identMapMutex);
                oplogTrackerPrefix = ++_maxPrefix;
            }
            // we also need to write out the new prefix to the database. this is just an
            // optimization
            std::string encodedPrefix(encodePrefix(oplogTrackerPrefix));
            s = rocksToMongoStatus(
                _db->Put(rocksdb::WriteOptions(), encodedPrefix, rocksdb::Slice()));
        }
        return s;
    }

    std::unique_ptr<RecordStore> RocksEngine::getRecordStore(OperationContext* opCtx, StringData ns,
                                             StringData ident, const CollectionOptions& options) {
        if (NamespaceString::oplog(ns)) {
            _oplogIdent = ident.toString();
        }

        auto config = _getIdentConfig(ident);
        std::string prefix = _extractPrefix(config);

        std::unique_ptr<RocksRecordStore> recordStore =
            options.capped
                ? stdx::make_unique<RocksRecordStore>(
                      ns, ident, _db.get(), _counterManager.get(), _durabilityManager.get(), prefix,
                      true, options.cappedSize ? options.cappedSize : 4096,  // default size
                      options.cappedMaxDocs ? options.cappedMaxDocs : -1)
                : stdx::make_unique<RocksRecordStore>(ns, ident, _db.get(), _counterManager.get(),
                                                      _durabilityManager.get(), prefix);

        {
            stdx::lock_guard<stdx::mutex> lk(_identObjectMapMutex);
            _identCollectionMap[ident] = recordStore.get();
        }
        return std::move(recordStore);
    }

    Status RocksEngine::createSortedDataInterface(OperationContext* opCtx, StringData ident,
                                                  const IndexDescriptor* desc) {
        BSONObjBuilder configBuilder;
        // let index add its own config things
        RocksIndexBase::generateConfig(&configBuilder, _formatVersion, desc->version());
        return _createIdent(ident, &configBuilder);
    }

    SortedDataInterface* RocksEngine::getSortedDataInterface(OperationContext* opCtx,
                                                             StringData ident,
                                                             const IndexDescriptor* desc) {

        auto config = _getIdentConfig(ident);
        std::string prefix = _extractPrefix(config);

        RocksIndexBase* index;
        if (desc->unique()) {
            index = new RocksUniqueIndex(_db.get(), prefix, ident.toString(),
                                         Ordering::make(desc->keyPattern()), std::move(config),
<<<<<<< HEAD
                                         desc->parentNS(), desc->indexName());
=======
                                         desc->isPartial());
>>>>>>> 915e0531
        } else {
            auto si = new RocksStandardIndex(_db.get(), prefix, ident.toString(),
                                             Ordering::make(desc->keyPattern()), std::move(config));
            if (rocksGlobalOptions.singleDeleteIndex) {
                si->enableSingleDelete();
            }
            index = si;
        }
        {
            stdx::lock_guard<stdx::mutex> lk(_identObjectMapMutex);
            _identIndexMap[ident] = index;
        }
        return index;
    }

    // cannot be rolled back
    Status RocksEngine::dropIdent(OperationContext* opCtx, StringData ident) {
        rocksdb::WriteBatch wb;
        wb.Delete(kMetadataPrefix + ident.toString());

        // calculate which prefixes we need to drop
        std::vector<std::string> prefixesToDrop;
        prefixesToDrop.push_back(_extractPrefix(_getIdentConfig(ident)));
        if (_oplogIdent == ident.toString()) {
            // if we're dropping oplog, we also need to drop keys from RocksOplogKeyTracker (they
            // are stored at prefix+1)
            prefixesToDrop.push_back(rocksGetNextPrefix(prefixesToDrop[0]));
        }

        // We record the fact that we're deleting this prefix. That way we ensure that the prefix is
        // always deleted
        for (const auto& prefix : prefixesToDrop) {
            wb.Put(kDroppedPrefix + prefix, "");
        }

        // we need to make sure this is on disk before starting to delete data in compactions
        rocksdb::WriteOptions syncOptions;
        syncOptions.sync = true;
        auto s = _db->Write(syncOptions, &wb);
        if (!s.ok()) {
            return rocksToMongoStatus(s);
        }

        // remove from map
        {
            stdx::lock_guard<stdx::mutex> lk(_identMapMutex);
            _identMap.erase(ident);
        }

        // instruct compaction filter to start deleting
        {
            stdx::lock_guard<stdx::mutex> lk(_droppedPrefixesMutex);
            for (const auto& prefix : prefixesToDrop) {
                uint32_t int_prefix;
                bool ok = extractPrefix(prefix, &int_prefix);
                invariant(ok);
                _droppedPrefixes.insert(int_prefix);
            }
        }

        // Suggest compaction for the prefixes that we need to drop, So that
        // we free space as fast as possible.
        for (auto& prefix : prefixesToDrop) {
            std::string end_prefix_str = rocksGetNextPrefix(prefix);

            rocksdb::Slice start_prefix = prefix;
            rocksdb::Slice end_prefix = end_prefix_str;
            s = rocksdb::experimental::SuggestCompactRange(_db.get(), &start_prefix, &end_prefix);
            if (!s.ok()) {
                log() << "failed to suggest compaction for prefix " << prefix;
            }
        }

        return Status::OK();
    }

    bool RocksEngine::hasIdent(OperationContext* opCtx, StringData ident) const {
        stdx::lock_guard<stdx::mutex> lk(_identMapMutex);
        return _identMap.find(ident) != _identMap.end();
    }

    std::vector<std::string> RocksEngine::getAllIdents(OperationContext* opCtx) const {
        std::vector<std::string> indents;
        for (auto& entry : _identMap) {
            indents.push_back(entry.first);
        }
        return indents;
    }

    void RocksEngine::cleanShutdown() {
        if (_journalFlusher) {
            _journalFlusher->shutdown();
            _journalFlusher.reset();
        }
        _durabilityManager.reset();
        _snapshotManager.dropAllSnapshots();
        _counterManager->sync();
        _counterManager.reset();
        _compactionScheduler.reset();
        _db.reset();
    }

    void RocksEngine::setJournalListener(JournalListener* jl) {
        _durabilityManager->setJournalListener(jl);
    }

    int64_t RocksEngine::getIdentSize(OperationContext* opCtx, StringData ident) {
        stdx::lock_guard<stdx::mutex> lk(_identObjectMapMutex);

        auto indexIter = _identIndexMap.find(ident);
        if (indexIter != _identIndexMap.end()) {
            return static_cast<int64_t>(indexIter->second->getSpaceUsedBytes(opCtx));
        }
        auto collectionIter = _identCollectionMap.find(ident);
        if (collectionIter != _identCollectionMap.end()) {
            return collectionIter->second->storageSize(opCtx);
        }

        // this can only happen if collection or index exists, but it's not opened (i.e.
        // getRecordStore or getSortedDataInterface are not called)
        return 1;
    }

    int RocksEngine::flushAllFiles(bool sync) {
        LOG(1) << "RocksEngine::flushAllFiles";
        _counterManager->sync();
        _durabilityManager->waitUntilDurable(true);
        return 1;
    }

    Status RocksEngine::beginBackup(OperationContext* txn) {
        return rocksToMongoStatus(_db->PauseBackgroundWork());
    }

    void RocksEngine::endBackup(OperationContext* txn) { _db->ContinueBackgroundWork(); }

    void RocksEngine::setMaxWriteMBPerSec(int maxWriteMBPerSec) {
        _maxWriteMBPerSec = maxWriteMBPerSec;
        _rateLimiter->SetBytesPerSecond(static_cast<int64_t>(_maxWriteMBPerSec) * 1024 * 1024);
    }

    Status RocksEngine::hotBackup(const std::string& path) {
        // Our files are in db/ directory to avoid collision with Mongo's files
        return backup(path + "/db");
    }

    Status RocksEngine::backup(const std::string& path) {
        rocksdb::Checkpoint* checkpoint;
        auto s = rocksdb::Checkpoint::Create(_db.get(), &checkpoint);
        if (s.ok()) {
            s = checkpoint->CreateCheckpoint(path);
        }
        delete checkpoint;
        return rocksToMongoStatus(s);
    }

    std::unordered_set<uint32_t> RocksEngine::getDroppedPrefixes() const {
        stdx::lock_guard<stdx::mutex> lk(_droppedPrefixesMutex);
        // this will copy the set. that way compaction filter has its own copy and doesn't need to
        // worry about thread safety
        return _droppedPrefixes;
    }

    // non public api
    Status RocksEngine::_createIdent(StringData ident, BSONObjBuilder* configBuilder) {
        BSONObj config;
        uint32_t prefix = 0;
        {
            stdx::lock_guard<stdx::mutex> lk(_identMapMutex);
            if (_identMap.find(ident) != _identMap.end()) {
                // already exists
                return Status::OK();
            }

            prefix = ++_maxPrefix;
            configBuilder->append("prefix", static_cast<int32_t>(prefix));

            config = configBuilder->obj();
            _identMap[ident] = config.copy();
        }

        BSONObjBuilder builder;

        auto s = _db->Put(rocksdb::WriteOptions(), kMetadataPrefix + ident.toString(),
                          rocksdb::Slice(config.objdata(), config.objsize()));

        if (s.ok()) {
            // As an optimization, add a key <prefix> to the DB
            std::string encodedPrefix(encodePrefix(prefix));
            s = _db->Put(rocksdb::WriteOptions(), encodedPrefix, rocksdb::Slice());
        }

        return rocksToMongoStatus(s);
    }

    BSONObj RocksEngine::_getIdentConfig(StringData ident) {
        stdx::lock_guard<stdx::mutex> lk(_identMapMutex);
        auto identIter = _identMap.find(ident);
        invariant(identIter != _identMap.end());
        return identIter->second.copy();
    }

    std::string RocksEngine::_extractPrefix(const BSONObj& config) {
        return encodePrefix(config.getField("prefix").numberInt());
    }

    rocksdb::Options RocksEngine::_options() const {
        // default options
        rocksdb::Options options;
        options.rate_limiter = _rateLimiter;
        rocksdb::BlockBasedTableOptions table_options;
        table_options.block_cache = _block_cache;
        table_options.filter_policy.reset(rocksdb::NewBloomFilterPolicy(10, false));
        table_options.block_size = 16 * 1024; // 16KB
        table_options.format_version = 2;
        options.table_factory.reset(rocksdb::NewBlockBasedTableFactory(table_options));

        options.write_buffer_size = 64 * 1024 * 1024;  // 64MB
        options.level0_slowdown_writes_trigger = 8;
        options.max_write_buffer_number = 4;
        options.max_background_compactions = 8;
        options.max_background_flushes = 2;
        options.target_file_size_base = 64 * 1024 * 1024; // 64MB
        options.soft_rate_limit = 2.5;
        options.hard_rate_limit = 3;
        options.level_compaction_dynamic_level_bytes = true;
        options.max_bytes_for_level_base = 512 * 1024 * 1024;  // 512 MB
        // This means there is no limit on open files. Make sure to always set ulimit so that it can
        // keep all RocksDB files opened.
        options.max_open_files = -1;
        options.optimize_filters_for_hits = true;
        options.compaction_filter_factory.reset(new PrefixDeletingCompactionFilterFactory(this));
        options.enable_thread_tracking = true;
        // Enable concurrent memtable
        options.allow_concurrent_memtable_write = true;
        options.enable_write_thread_adaptive_yield = true;

        options.compression_per_level.resize(3);
        options.compression_per_level[0] = rocksdb::kNoCompression;
        options.compression_per_level[1] = rocksdb::kNoCompression;
        if (rocksGlobalOptions.compression == "snappy") {
            options.compression_per_level[2] = rocksdb::kSnappyCompression;
        } else if (rocksGlobalOptions.compression == "zlib") {
            options.compression_per_level[2] = rocksdb::kZlibCompression;
        } else if (rocksGlobalOptions.compression == "none") {
            options.compression_per_level[2] = rocksdb::kNoCompression;
        } else if (rocksGlobalOptions.compression == "lz4") {
            options.compression_per_level[2] = rocksdb::kLZ4Compression;
        } else if (rocksGlobalOptions.compression == "lz4hc") {
            options.compression_per_level[2] = rocksdb::kLZ4HCCompression;
        } else {
            log() << "Unknown compression, will use default (snappy)";
            options.compression_per_level[2] = rocksdb::kSnappyCompression;
        }

        options.statistics = _statistics;

        // create the DB if it's not already present
        options.create_if_missing = true;
        options.wal_dir = _path + "/journal";

        // allow override
        if (!rocksGlobalOptions.configString.empty()) {
            rocksdb::Options base_options(options);
            auto s = rocksdb::GetOptionsFromString(base_options, rocksGlobalOptions.configString,
                                                   &options);
            if (!s.ok()) {
                log() << "Invalid rocksdbConfigString \"" << redact(rocksGlobalOptions.configString)
                      << "\"";
                invariantRocksOK(s);
            }
        }

        return options;
    }
}<|MERGE_RESOLUTION|>--- conflicted
+++ resolved
@@ -466,11 +466,7 @@
         if (desc->unique()) {
             index = new RocksUniqueIndex(_db.get(), prefix, ident.toString(),
                                          Ordering::make(desc->keyPattern()), std::move(config),
-<<<<<<< HEAD
-                                         desc->parentNS(), desc->indexName());
-=======
-                                         desc->isPartial());
->>>>>>> 915e0531
+                                         desc->parentNS(), desc->indexName(), desc->isPartial());
         } else {
             auto si = new RocksStandardIndex(_db.get(), prefix, ident.toString(),
                                              Ordering::make(desc->keyPattern()), std::move(config));
