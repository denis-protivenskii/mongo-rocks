--- conflicted
+++ resolved
@@ -120,88 +120,6 @@
     };
 
     namespace {
-<<<<<<< HEAD
-=======
-        // we encode prefixes in big endian because we want to quickly jump to the max prefix
-        // (iter->SeekToLast())
-        bool extractPrefix(const rocksdb::Slice& slice, uint32_t* prefix) {
-            if (slice.size() < sizeof(uint32_t)) {
-                return false;
-            }
-            *prefix = endian::bigToNative(*reinterpret_cast<const uint32_t*>(slice.data()));
-            return true;
-        }
-
-        std::string encodePrefix(uint32_t prefix) {
-            uint32_t bigEndianPrefix = endian::nativeToBig(prefix);
-            return std::string(reinterpret_cast<const char*>(&bigEndianPrefix), sizeof(uint32_t));
-        }
-
-        class PrefixDeletingCompactionFilter : public rocksdb::CompactionFilter {
-        public:
-            explicit PrefixDeletingCompactionFilter(std::unordered_set<uint32_t> droppedPrefixes)
-                : _droppedPrefixes(std::move(droppedPrefixes)),
-                  _prefixCache(0),
-                  _droppedCache(false) {}
-
-            // filter is not called from multiple threads simultaneously
-            virtual bool Filter(int level, const rocksdb::Slice& key,
-                                const rocksdb::Slice& existing_value, std::string* new_value,
-                                bool* value_changed) const {
-                uint32_t prefix = 0;
-                if (!extractPrefix(key, &prefix)) {
-                    // this means there is a key in the database that's shorter than 4 bytes. this
-                    // should never happen and this is a corruption. however, it's not compaction
-                    // filter's job to report corruption, so we just silently continue
-                    return false;
-                }
-                if (prefix == _prefixCache) {
-                    return _droppedCache;
-                }
-                _prefixCache = prefix;
-                _droppedCache = _droppedPrefixes.find(prefix) != _droppedPrefixes.end();
-                return _droppedCache;
-            }
-
-            // IgnoreSnapshots is available since RocksDB 4.3
-#if defined(ROCKSDB_MAJOR) && (ROCKSDB_MAJOR > 4 || (ROCKSDB_MAJOR == 4 && ROCKSDB_MINOR >= 3))
-            virtual bool IgnoreSnapshots() const override { return true; }
-#endif
-
-            virtual const char* Name() const { return "PrefixDeletingCompactionFilter"; }
-
-        private:
-            std::unordered_set<uint32_t> _droppedPrefixes;
-            mutable uint32_t _prefixCache;
-            mutable bool _droppedCache;
-        };
-
-        class PrefixDeletingCompactionFilterFactory : public rocksdb::CompactionFilterFactory {
-        public:
-            explicit
-            PrefixDeletingCompactionFilterFactory(const RocksEngine* engine) : _engine(engine) {}
-
-            virtual std::unique_ptr<rocksdb::CompactionFilter> CreateCompactionFilter(
-                const rocksdb::CompactionFilter::Context& context) override {
-                auto droppedPrefixes = _engine->getDroppedPrefixes();
-                if (droppedPrefixes.size() == 0) {
-                    // no compaction filter needed
-                    return std::unique_ptr<rocksdb::CompactionFilter>(nullptr);
-                } else {
-                    return std::unique_ptr<rocksdb::CompactionFilter>(
-                        new PrefixDeletingCompactionFilter(std::move(droppedPrefixes)));
-                }
-            }
-
-            virtual const char* Name() const override {
-                return "PrefixDeletingCompactionFilterFactory";
-            }
-
-        private:
-            const RocksEngine* _engine;
-        };
-
->>>>>>> 212ba0e2
         // ServerParameter to limit concurrency, to prevent thousands of threads running
         // concurrent searches and thus blocking the entire DB.
         class RocksTicketServerParameter : public ServerParameter {
@@ -337,51 +255,9 @@
         // reserve prefix+1 for oplog key tracker
         ++_maxPrefix;
 
-<<<<<<< HEAD
         // start compaction thread and load dropped prefixes
         _compactionScheduler->start(_db.get());
         _compactionScheduler->loadDroppedPrefixes(iter.get());
-=======
-        // load dropped prefixes
-        {
-            int dropped_count = 0;
-            for (iter->Seek(kDroppedPrefix);
-                 iter->Valid() && iter->key().starts_with(kDroppedPrefix); iter->Next()) {
-                invariantRocksOK(iter->status());
-                rocksdb::Slice prefix(iter->key());
-                std::string prefixkey(prefix.ToString());
-                prefix.remove_prefix(kDroppedPrefix.size());
-
-                // let's instruct the compaction scheduler to compact dropped prefix
-                ++dropped_count;
-                uint32_t int_prefix;
-                bool ok = extractPrefix(prefix, &int_prefix);
-                invariant(ok);
-                {
-                    stdx::lock_guard<stdx::mutex> lk(_droppedPrefixesMutex);
-                    _droppedPrefixes.insert(int_prefix);
-                }
-                LOG(1) << "compacting dropped prefix: " << prefix.ToString(true);
-                auto s = _compactionScheduler->compactDroppedPrefix(
-                            prefix.ToString(),
-                            [=] (bool opSucceeded) {
-                                {
-                                    stdx::lock_guard<stdx::mutex> lk(_droppedPrefixesMutex);
-                                    _droppedPrefixes.erase(int_prefix);
-                                }
-                                if (opSucceeded) {
-                                    rocksdb::WriteOptions syncOptions;
-                                    syncOptions.sync = true;
-                                    _db->Delete(syncOptions, prefixkey);
-                                }
-                            });
-                if (!s.isOK()) {
-                    log() << "failed to schedule compaction for prefix " << prefix.ToString(true);
-                }
-            }
-            log() << dropped_count << " dropped prefixes need compaction";
-        }
->>>>>>> 212ba0e2
 
         _durabilityManager.reset(new RocksDurabilityManager(_db.get(), _durable));
 
@@ -527,47 +403,7 @@
             stdx::lock_guard<stdx::mutex> lk(_identMapMutex);
             _identMap.erase(ident);
         }
-<<<<<<< HEAD
         return s;
-=======
-
-        // instruct compaction filter to start deleting
-        {
-            stdx::lock_guard<stdx::mutex> lk(_droppedPrefixesMutex);
-            for (const auto& prefix : prefixesToDrop) {
-                uint32_t int_prefix;
-                bool ok = extractPrefix(prefix, &int_prefix);
-                invariant(ok);
-                _droppedPrefixes.insert(int_prefix);
-            }
-        }
-
-        // Suggest compaction for the prefixes that we need to drop, So that
-        // we free space as fast as possible.
-        for (auto& prefix : prefixesToDrop) {
-            auto s = _compactionScheduler->compactDroppedPrefix(
-                        prefix,
-                        [=] (bool opSucceeded) {
-                            {
-                                uint32_t int_prefix;
-                                bool ok = extractPrefix(prefix, &int_prefix);
-                                invariant(ok);
-                                stdx::lock_guard<stdx::mutex> lk(_droppedPrefixesMutex);
-                                _droppedPrefixes.erase(int_prefix);
-                            }
-                            if (opSucceeded) {
-                                rocksdb::WriteOptions syncOptions;
-                                syncOptions.sync = true;
-                                _db->Delete(syncOptions, kDroppedPrefix + prefix);
-                            }
-                        });
-            if (!s.isOK()) {
-                log() << "failed to schedule compaction for prefix " << rocksdb::Slice(prefix).ToString(true);
-            }
-        }
-
-        return Status::OK();
->>>>>>> 212ba0e2
     }
 
     bool RocksEngine::hasIdent(OperationContext* opCtx, StringData ident) const {
